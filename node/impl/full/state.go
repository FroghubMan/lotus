--- conflicted
+++ resolved
@@ -845,13 +845,7 @@
 	if err != nil {
 		return types.EmptyInt, xerrors.Errorf("failed to compute locked multisig balance: %w", err)
 	}
-<<<<<<< HEAD
 	return types.BigSub(act.Balance, locked), nil
-=======
-
-	al := st.AmountLocked(offset)
-	return types.BigSub(act.Balance, al), nil
->>>>>>> 9afdda45
 }
 
 func (a *StateAPI) MsigGetVested(ctx context.Context, addr address.Address, start types.TipSetKey, end types.TipSetKey) (types.BigInt, error) {
@@ -1183,10 +1177,7 @@
 		return network.VersionMax, xerrors.Errorf("loading tipset %s: %w", tsk, err)
 	}
 
-<<<<<<< HEAD
 	return a.StateManager.GetNtwkVersion(ctx, ts.Height()), nil
-=======
-	return a.StateManager.GetCirculatingSupplyDetailed(ctx, ts.Height(), sTree)
 }
 
 func (a *StateAPI) StateMsgGasCost(ctx context.Context, inputMsg cid.Cid, tsk types.TipSetKey) (*api.MsgGasCost, error) {
@@ -1236,5 +1227,4 @@
 		Refund:             r.GasCosts.Refund,
 		TotalCost:          big.Sub(m.RequiredFunds(), r.GasCosts.Refund),
 	}, nil
->>>>>>> 9afdda45
 }