package main

import (
	"context"
	"database/sql"
	"sync"
	"time"

	"github.com/filecoin-project/go-address"
	"github.com/filecoin-project/specs-actors/actors/abi"
	"github.com/ipfs/go-cid"
	_ "github.com/lib/pq"
	"github.com/libp2p/go-libp2p-core/peer"
	"golang.org/x/xerrors"

	"github.com/filecoin-project/lotus/api"
	"github.com/filecoin-project/lotus/chain/events/state"
	"github.com/filecoin-project/lotus/chain/types"
)

type storage struct {
	db *sql.DB

	headerLk sync.Mutex

	genesisTs *types.TipSet
}

func openStorage(dbSource string) (*storage, error) {
	db, err := sql.Open("postgres", dbSource)
	if err != nil {
		return nil, err
	}

	db.SetMaxOpenConns(1350)

	st := &storage{db: db}

	return st, st.setup()
}

func (st *storage) setup() error {
	tx, err := st.db.Begin()
	if err != nil {
		return err
	}
	_, err = tx.Exec(`
create table if not exists block_cids
(
	cid text not null
		constraint block_cids_pk
			primary key
);

create unique index if not exists block_cids_cid_uindex
	on block_cids (cid);

create table if not exists blocks_synced
(
	cid text not null
		constraint blocks_synced_pk
			primary key
	    constraint blocks_block_cids_cid_fk
			references block_cids (cid),
	add_ts int not null
);

create unique index if not exists blocks_synced_cid_uindex
	on blocks_synced (cid);

create table if not exists block_parents
(
	block text not null
	    constraint blocks_block_cids_cid_fk
			references block_cids (cid),
	parent text not null
);

create unique index if not exists block_parents_block_parent_uindex
	on block_parents (block, parent);

create table if not exists drand_entries
(
    round bigint not null
    	constraint drand_entries_pk
			primary key,
	data bytea not null
);
create unique index if not exists drand_entries_round_uindex
	on drand_entries (round);

create table if not exists block_drand_entries
(
    round bigint not null
    	constraint block_drand_entries_drand_entries_round_fk
			references drand_entries (round),
	block text not null
	    constraint blocks_block_cids_cid_fk
			references block_cids (cid)
);
create unique index if not exists block_drand_entries_round_uindex
	on block_drand_entries (round, block);

create table if not exists blocks
(
	cid text not null
		constraint blocks_pk
			primary key
	    constraint blocks_block_cids_cid_fk
			references block_cids (cid),
	parentWeight numeric not null,
	parentStateRoot text not null,
	height bigint not null,
	miner text not null,
	timestamp bigint not null,
	ticket bytea not null,
	eprof bytea,
	forksig bigint not null
);

create unique index if not exists block_cid_uindex
	on blocks (cid);

create materialized view if not exists state_heights
    as select distinct height, parentstateroot from blocks;

create index if not exists state_heights_index
	on state_heights (height);

create index if not exists state_heights_height_index
	on state_heights (parentstateroot);

create table if not exists id_address_map
(
	id text not null,
	address text not null,
	constraint id_address_map_pk
		primary key (id, address)
);

create unique index if not exists id_address_map_id_uindex
	on id_address_map (id);

create unique index if not exists id_address_map_address_uindex
	on id_address_map (address);

create table if not exists actors
  (
	id text not null
		constraint id_address_map_actors_id_fk
			references id_address_map (id),
	code text not null,
	head text not null,
	nonce int not null,
	balance text not null,
	stateroot text
  );
  
create index if not exists actors_id_index
	on actors (id);

create index if not exists id_address_map_address_index
	on id_address_map (address);

create index if not exists id_address_map_id_index
	on id_address_map (id);

create or replace function actor_tips(epoch bigint)
    returns table (id text,
                    code text,
                    head text,
                    nonce int,
                    balance text,
                    stateroot text,
                    height bigint,
                    parentstateroot text) as
$body$
    select distinct on (id) * from actors
        inner join state_heights sh on sh.parentstateroot = stateroot
        where height < $1
		order by id, height desc;
$body$ language sql;

create table if not exists actor_states
(
	head text not null,
	code text not null,
	state json not null
);

create unique index if not exists actor_states_head_code_uindex
	on actor_states (head, code);

create index if not exists actor_states_head_index
	on actor_states (head);

create index if not exists actor_states_code_head_index
	on actor_states (head, code);

create table if not exists messages
(
	cid text not null
		constraint messages_pk
			primary key,
	"from" text not null,
	"to" text not null,
	nonce bigint not null,
	value text not null,
	gasprice bigint not null,
	gaslimit bigint not null,
	method bigint,
	params bytea
);

create unique index if not exists messages_cid_uindex
	on messages (cid);

create index if not exists messages_from_index
	on messages ("from");

create index if not exists messages_to_index
	on messages ("to");

create table if not exists block_messages
(
	block text not null
	    constraint blocks_block_cids_cid_fk
			references block_cids (cid),
	message text not null,
	constraint block_messages_pk
		primary key (block, message)
);

create table if not exists mpool_messages
(
	msg text not null
		constraint mpool_messages_pk
			primary key
		constraint mpool_messages_messages_cid_fk
			references messages,
	add_ts int not null
);

create unique index if not exists mpool_messages_msg_uindex
	on mpool_messages (msg);

create table if not exists receipts
(
	msg text not null,
	state text not null,
	idx int not null,
	exit int not null,
	gas_used int not null,
	return bytea,
	constraint receipts_pk
		primary key (msg, state)
);

create index if not exists receipts_msg_state_index
	on receipts (msg, state);
	
create table if not exists miner_sectors
(
	miner_id text not null,
	sector_id bigint not null,
	
	activation_epoch bigint not null,
	expiration_epoch bigint not null,
	termination_epoch bigint,
	
	deal_weight text not null,
	verified_deal_weight text not null,
	seal_cid text not null,
	seal_rand_epoch bigint not null,
	constraint miner_sectors_pk
		primary key (miner_id, sector_id)
);

create index if not exists miner_sectors_miner_sectorid_index
	on miner_sectors (miner_id, sector_id);

create table if not exists miner_info
(
	miner_id text not null,
	owner_addr text not null,
	worker_addr text not null,
	peer_id text,
	sector_size text not null,
	
	precommit_deposits text not null,
	locked_funds text not null,
	next_deadline_process_faults bigint not null,
	constraint miner_info_pk
		primary key (miner_id)
);

/* used to tell when a miners sectors (proven-not-yet-expired) changed if the miner_sectors_cid's are different a new sector was added or removed (terminated/expired) */
create table if not exists miner_sectors_heads
(
	miner_id text not null,
	miner_sectors_cid text not null,
	
	state_root text not null,	
	
	constraint miner_sectors_heads_pk
		primary key (miner_id,miner_sectors_cid)
    
);

create type miner_sector_event_type as enum ('ADDED', 'EXTENDED', 'EXPIRED', 'TERMINATED');

create table if not exists miner_sector_events
(
    miner_id text not null,
    sector_id bigint not null,
    state_root text not null,
    event miner_sector_event_type not null,
    
	constraint miner_sector_events_pk
		primary key (sector_id, event, miner_id, state_root)
)

/*
create or replace function miner_tips(epoch bigint)
    returns table (head text,
                   addr text,
                   stateroot text,
                   sectorset text,
                   setsize decimal,
                   provingset text,
                   provingsize decimal,
                   owner text,
                   worker text,
                   peerid text,
                   sectorsize bigint,
                   power decimal,
                   active bool,
                   ppe bigint,
                   slashed_at bigint,
                   height bigint,
                   parentstateroot text) as
    $body$
        select distinct on (addr) * from miner_heads
            inner join state_heights sh on sh.parentstateroot = stateroot
            where height < $1
            order by addr, height desc;
    $body$ language sql;

create table if not exists deals
(
	id int not null,
	pieceRef text not null,
	pieceSize bigint not null,
	client text not null,
	provider text not null,
	start decimal not null,
	end decimal not null,
	epochPrice decimal not null,
	collateral decimal not null,
	constraint deals_pk
		primary key (id)
);

create index if not exists deals_client_index
	on deals (client);

create unique index if not exists deals_id_uindex
	on deals (id);

create index if not exists deals_pieceRef_index
	on deals (pieceRef);

create index if not exists deals_provider_index
	on deals (provider);

create table if not exists deal_activations
(
	deal bigint not null
		constraint deal_activations_deals_id_fk
			references deals,
	activation_epoch bigint not null,
	constraint deal_activations_pk
		primary key (deal)
);

create index if not exists deal_activations_activation_epoch_index
	on deal_activations (activation_epoch);

create unique index if not exists deal_activations_deal_uindex
	on deal_activations (deal);
*/

`)
	if err != nil {
		return err
	}
	return tx.Commit()
}

func (st *storage) hasList() map[cid.Cid]struct{} {
	rws, err := st.db.Query(`select cid FROM blocks_synced`)
	if err != nil {
		log.Error(err)
		return map[cid.Cid]struct{}{}
	}
	out := map[cid.Cid]struct{}{}

	for rws.Next() {
		var c string
		if err := rws.Scan(&c); err != nil {
			log.Error(err)
			continue
		}

		ci, err := cid.Parse(c)
		if err != nil {
			log.Error(err)
			continue
		}

		out[ci] = struct{}{}
	}

	return out
}

func (st *storage) storeActors(actors map[address.Address]map[types.Actor]actorInfo) error {
	// Basic
	tx, err := st.db.Begin()
	if err != nil {
		return err
	}
	if _, err := tx.Exec(`
		create temp table a (like actors excluding constraints) on commit drop;
	`); err != nil {
		return xerrors.Errorf("prep temp: %w", err)
	}

	stmt, err := tx.Prepare(`copy a (id, code, head, nonce, balance, stateroot) from stdin `)
	if err != nil {
		return err
	}

	for addr, acts := range actors {
		for act, st := range acts {
			if _, err := stmt.Exec(addr.String(), act.Code.String(), act.Head.String(), act.Nonce, act.Balance.String(), st.stateroot.String()); err != nil {
				return err
			}
		}
	}

	if err := stmt.Close(); err != nil {
		return err
	}

	if _, err := tx.Exec(`insert into actors select * from a on conflict do nothing `); err != nil {
		return xerrors.Errorf("actor put: %w", err)
	}

	if err := tx.Commit(); err != nil {
		return err
	}

	// States
	tx, err = st.db.Begin()
	if err != nil {
		return err
	}
	if _, err := tx.Exec(`
		create temp table a (like actor_states excluding constraints) on commit drop;
	`); err != nil {
		return xerrors.Errorf("prep temp: %w", err)
	}

	stmt, err = tx.Prepare(`copy a (head, code, state) from stdin `)
	if err != nil {
		return err
	}

	for _, acts := range actors {
		for act, st := range acts {
			if _, err := stmt.Exec(act.Head.String(), act.Code.String(), st.state); err != nil {
				return err
			}
		}
	}

	if err := stmt.Close(); err != nil {
		return err
	}

	if _, err := tx.Exec(`insert into actor_states select * from a on conflict do nothing `); err != nil {
		return xerrors.Errorf("actor put: %w", err)
	}

	if err := tx.Commit(); err != nil {
		return err
	}

	return nil
}

type storeSectorsAPI interface {
	StateMinerSectors(context.Context, address.Address, *abi.BitField, bool, types.TipSetKey) ([]*api.ChainSectorInfo, error)
}

func (st *storage) storeSectors(minerTips map[types.TipSetKey][]*minerStateInfo, sectorApi storeSectorsAPI) error {
	tx, err := st.db.Begin()
	if err != nil {
		return err
	}

	if _, err := tx.Exec(`create temp table ms (like miner_sectors excluding constraints) on commit drop;`); err != nil {
		return xerrors.Errorf("prep temp: %w", err)
	}

	stmt, err := tx.Prepare(`copy ms (miner_id, sector_id, activation_epoch, expiration_epoch, deal_weight, verified_deal_weight, seal_cid, seal_rand_epoch) from STDIN`)
	if err != nil {
		return err
	}

	for tipset, miners := range minerTips {
		for _, miner := range miners {
			sectors, err := sectorApi.StateMinerSectors(context.TODO(), miner.addr, nil, true, tipset)
			if err != nil {
				log.Debugw("Failed to load sectors", "tipset", tipset.String(), "miner", miner.addr.String(), "error", err)
			}

			for _, sector := range sectors {
				if _, err := stmt.Exec(
					miner.addr.String(),
					uint64(sector.ID),
					int64(sector.Info.Activation),
					int64(sector.Info.Expiration),
					sector.Info.DealWeight.String(),
					sector.Info.VerifiedDealWeight.String(),
					sector.Info.SealedCID.String(),
					0, // TODO: Not there now?
				); err != nil {
					return err
				}
			}
		}
	}

	if err := stmt.Close(); err != nil {
		return err
	}

	if _, err := tx.Exec(`insert into miner_sectors select * from ms on conflict do nothing `); err != nil {
		return xerrors.Errorf("actor put: %w", err)
	}

	return tx.Commit()
}

func (st *storage) storeMiners(minerTips map[types.TipSetKey][]*minerStateInfo) error {
	tx, err := st.db.Begin()
	if err != nil {
		return err
	}

	if _, err := tx.Exec(`create temp table mi (like miner_info excluding constraints) on commit drop;`); err != nil {
		return xerrors.Errorf("prep temp: %w", err)
	}

	stmt, err := tx.Prepare(`copy mi (miner_id, owner_addr, worker_addr, peer_id, sector_size, precommit_deposits, locked_funds, next_deadline_process_faults) from STDIN`)
	if err != nil {
		return err
	}
	for ts, miners := range minerTips {
		for _, miner := range miners {
			var pid string
			if len(miner.info.PeerId) != 0 {
				peerid, err := peer.IDFromBytes(miner.info.PeerId)
				if err != nil {
					// this should "never happen", but if it does we should still store info about the miner.
					log.Warnw("failed to decode peerID", "peerID (bytes)", miner.info.PeerId, "miner", miner.addr, "tipset", ts.String())
				} else {
					pid = peerid.String()
				}
			}
			if _, err := stmt.Exec(
				miner.addr.String(),
				miner.info.Owner.String(),
				miner.info.Worker.String(),
				pid,
				miner.info.SectorSize.ShortString(),
				miner.state.PreCommitDeposits.String(),
				miner.state.LockedFunds.String(),
				miner.state.NextDeadlineToProcessFaults,
			); err != nil {
				log.Errorw("failed to store miner state", "state", miner.state, "info", miner.info, "error", err)
				return err
			}

		}
	}
	if err := stmt.Close(); err != nil {
		return err
	}

	if _, err := tx.Exec(`insert into miner_info select * from mi on conflict do nothing `); err != nil {
		return xerrors.Errorf("actor put: %w", err)
	}

	return tx.Commit()
}

func (st *storage) storeMinerSectorsHeads(minerTips map[types.TipSetKey][]*minerStateInfo, api api.FullNode) error {
	tx, err := st.db.Begin()
	if err != nil {
		return err
	}

	if _, err := tx.Exec(`create temp table msh (like miner_sectors_heads excluding constraints) on commit drop;`); err != nil {
		return xerrors.Errorf("prep temp: %w", err)
	}

	stmt, err := tx.Prepare(`copy msh (miner_id, miner_sectors_cid, state_root) from STDIN`)
	if err != nil {
		return err
	}

	for _, miners := range minerTips {
		for _, miner := range miners {
			if _, err := stmt.Exec(
				miner.addr.String(),
				miner.state.Sectors.String(),
				miner.stateroot.String(),
			); err != nil {
				log.Errorw("failed to store miners sectors head", "state", miner.state, "info", miner.info, "error", err)
				return err
			}

		}
	}
	if err := stmt.Close(); err != nil {
		return err
	}

	if _, err := tx.Exec(`insert into miner_sectors_heads select * from msh on conflict do nothing `); err != nil {
		return xerrors.Errorf("actor put: %w", err)
	}

	return tx.Commit()
}

type sectorUpdate struct {
	terminationEpoch abi.ChainEpoch
	terminated       bool

	expirationEpoch abi.ChainEpoch

	sectorID abi.SectorNumber
	minerID  address.Address
}

func (st *storage) updateMinerSectors(minerTips map[types.TipSetKey][]*minerStateInfo, api api.FullNode) error {
	log.Debugw("updating miners constant sector table", "#tipsets", len(minerTips))
	pred := state.NewStatePredicates(api)

	eventTx, err := st.db.Begin()
	if err != nil {
		return err
	}

<<<<<<< HEAD
		var oldSecInfo miner_spec.SectorOnChainInfo
		var newSecInfo miner_spec.SectorOnChainInfo
		// if we cannot find an old sector in the new list then it was removed.
		if err := oldSectors.ForEach(&oldSecInfo, func(i int64) error {
			found, err := newSectors.Get(uint64(oldSecInfo.SectorNumber), &newSecInfo)
			if err != nil {
				log.Warnw("new sectors get", "error", err)
				return err
			}
			if !found {
				log.Infow("MINER DELETED SECTOR", "miner", miner.minerState.addr.String(), "sector", oldSecInfo.SectorNumber, "tipset", miner.tskey.String())
				deletedSectors = append(deletedSectors, &deletedSector{
					deletedSector: oldSecInfo,
					miner:         miner.minerState.addr,
					tskey:         miner.tskey,
				})
=======
	if _, err := eventTx.Exec(`create temp table mse (like miner_sector_events excluding constraints) on commit drop;`); err != nil {
		return xerrors.Errorf("prep temp: %w", err)
	}

	eventStmt, err := eventTx.Prepare(`copy mse (sector_id, event, miner_id, state_root) from STDIN `)
	if err != nil {
		return err
	}

	var sectorUpdates []sectorUpdate
	// TODO consider performing the miner sector diffing in parallel and performing the database update after.
	for _, miners := range minerTips {
		for _, miner := range miners {
			// special case genesis miners
			if miner.tsKey == st.genesisTs.Key() {
				sectors, err := api.StateMinerSectors(context.TODO(), miner.addr, nil, true, miner.tsKey)
				if err != nil {
					log.Debugw("failed to get miner info for genesis", "miner", miner.addr.String())
					continue
				}

				for _, sector := range sectors {
					if _, err := eventStmt.Exec(sector.Info.Info.SectorNumber, "ADDED", miner.addr.String(), miner.stateroot.String()); err != nil {
						return err
					}
				}
			} else {
				sectorDiffFn := pred.OnMinerActorChange(miner.addr, pred.OnMinerSectorChange())
				changed, val, err := sectorDiffFn(context.TODO(), miner.parentTsKey, miner.tsKey)
				if err != nil {
					log.Debugw("error getting miner sector diff", "miner", miner.addr, "error", err)
					continue
				}
				if !changed {
					continue
				}
				changes := val.(*state.MinerSectorChanges)
				log.Debugw("sector changes for miner", "miner", miner.addr.String(), "Added", len(changes.Added), "Extended", len(changes.Extended), "Removed", len(changes.Removed), "oldState", miner.parentTsKey, "newState", miner.tsKey)

				for _, extended := range changes.Extended {
					if _, err := eventStmt.Exec(extended.To.Info.SectorNumber, "EXTENDED", miner.addr.String(), miner.stateroot.String()); err != nil {
						return err
					}
					sectorUpdates = append(sectorUpdates, sectorUpdate{
						terminationEpoch: 0,
						terminated:       false,
						expirationEpoch:  extended.To.Info.Expiration,
						sectorID:         extended.To.Info.SectorNumber,
						minerID:          miner.addr,
					})
					log.Debugw("sector extended", "miner", miner.addr.String(), "sector", extended.To.Info.SectorNumber, "old", extended.To.Info.Expiration, "new", extended.From.Info.Expiration)
				}
				curTs, err := api.ChainGetTipSet(context.TODO(), miner.tsKey)
				if err != nil {
					return err
				}

				for _, removed := range changes.Removed {
					// decide if they were terminated or extended
					if removed.Info.Expiration > curTs.Height() {
						if _, err := eventStmt.Exec(removed.Info.SectorNumber, "TERMINATED", miner.addr.String(), miner.stateroot.String()); err != nil {
							return err
						}
						log.Debugw("sector terminated", "miner", miner.addr.String(), "sector", removed.Info.SectorNumber, "old", "sectorExpiration", removed.Info.Expiration, "terminationEpoch", curTs.Height())
						sectorUpdates = append(sectorUpdates, sectorUpdate{
							terminationEpoch: curTs.Height(),
							terminated:       true,
							expirationEpoch:  removed.Info.Expiration,
							sectorID:         removed.Info.SectorNumber,
							minerID:          miner.addr,
						})
					}
					if _, err := eventStmt.Exec(removed.Info.SectorNumber, "EXPIRED", miner.addr.String(), miner.stateroot.String()); err != nil {
						return err
					}
					log.Debugw("sector removed", "miner", miner.addr.String(), "sector", removed.Info.SectorNumber, "old", "sectorExpiration", removed.Info.Expiration, "currEpoch", curTs.Height())
				}

				for _, added := range changes.Added {
					if _, err := eventStmt.Exec(miner.addr.String(), added.Info.SectorNumber, miner.stateroot.String(), "ADDED"); err != nil {
						return err
					}
				}
>>>>>>> 8e46753e
			}
		}
	}
	if err := eventStmt.Close(); err != nil {
		return err
	}

	if _, err := eventTx.Exec(`insert into miner_sector_events select * from mse on conflict do nothing `); err != nil {
		return xerrors.Errorf("actor put: %w", err)
	}

	if err := eventTx.Commit(); err != nil {
		return err
	}

	updateTx, err := st.db.Begin()
	if err != nil {
		return err
	}

	updateStmt, err := updateTx.Prepare(`UPDATE miner_sectors SET termination_epoch=$1, expiration_epoch=$2 WHERE miner_id=$3 AND sector_id=$4`)
	if err != nil {
		return err
	}
<<<<<<< HEAD
	for _, ds := range deletedSectors {
		ts, err := api.ChainGetTipSet(context.TODO(), ds.tskey)
		if err != nil {
			log.Warnw("get tipset", "error", err)
			return err
		}
		// TODO validate this shits right
		if ts.Height() >= ds.deletedSector.Expiration {
			// means it expired, do nothing
			log.Infow("expired sector", "miner", ds.miner.String(), "sector", ds.deletedSector.SectorNumber)
			continue
		}
		log.Infow("terminated sector", "miner", ds.miner.String(), "sector", ds.deletedSector.SectorNumber)
		// means it was terminated.
		if _, err := stmt.Exec(int64(ts.Height()), ds.miner.String(), int64(ds.deletedSector.SectorNumber)); err != nil {
			return err
=======

	for _, update := range sectorUpdates {
		if update.terminated {
			if _, err := updateStmt.Exec(update.terminationEpoch, update.expirationEpoch, update.minerID.String(), update.sectorID); err != nil {
				return err
			}
		} else {
			if _, err := updateStmt.Exec(nil, update.expirationEpoch, update.minerID.String(), update.sectorID); err != nil {
				return err
			}
>>>>>>> 8e46753e
		}
	}

	if err := updateStmt.Close(); err != nil {
		return err
	}

	return updateTx.Commit()
}

func (st *storage) storeHeaders(bhs map[cid.Cid]*types.BlockHeader, sync bool) error {
	st.headerLk.Lock()
	defer st.headerLk.Unlock()

	tx, err := st.db.Begin()
	if err != nil {
		return xerrors.Errorf("begin: %w", err)
	}

	if _, err := tx.Exec(`

create temp table bc (like block_cids excluding constraints) on commit drop;
create temp table de (like drand_entries excluding constraints) on commit drop;
create temp table bde (like block_drand_entries excluding constraints) on commit drop;
create temp table tbp (like block_parents excluding constraints) on commit drop;
create temp table bs (like blocks_synced excluding constraints) on commit drop;
create temp table b (like blocks excluding constraints) on commit drop;


`); err != nil {
		return xerrors.Errorf("prep temp: %w", err)
	}

	{
		stmt, err := tx.Prepare(`copy bc (cid) from STDIN`)
		if err != nil {
			return err
		}

		for _, bh := range bhs {
			if _, err := stmt.Exec(bh.Cid().String()); err != nil {
				log.Error(err)
			}
		}

		if err := stmt.Close(); err != nil {
			return err
		}

		if _, err := tx.Exec(`insert into block_cids select * from bc on conflict do nothing `); err != nil {
			return xerrors.Errorf("drand entries put: %w", err)
		}
	}

	{
		stmt, err := tx.Prepare(`copy de (round, data) from STDIN`)
		if err != nil {
			return err
		}

		for _, bh := range bhs {
			for _, ent := range bh.BeaconEntries {
				if _, err := stmt.Exec(ent.Round, ent.Data); err != nil {
					log.Error(err)
				}
			}
		}

		if err := stmt.Close(); err != nil {
			return err
		}

		if _, err := tx.Exec(`insert into drand_entries select * from de on conflict do nothing `); err != nil {
			return xerrors.Errorf("drand entries put: %w", err)
		}
	}

	{
		stmt, err := tx.Prepare(`copy bde (round, block) from STDIN`)
		if err != nil {
			return err
		}

		for _, bh := range bhs {
			for _, ent := range bh.BeaconEntries {
				if _, err := stmt.Exec(ent.Round, bh.Cid().String()); err != nil {
					log.Error(err)
				}
			}
		}

		if err := stmt.Close(); err != nil {
			return err
		}

		if _, err := tx.Exec(`insert into block_drand_entries select * from bde on conflict do nothing `); err != nil {
			return xerrors.Errorf("block drand entries put: %w", err)
		}
	}

	{
		stmt, err := tx.Prepare(`copy tbp (block, parent) from STDIN`)
		if err != nil {
			return err
		}

		for _, bh := range bhs {
			for _, parent := range bh.Parents {
				if _, err := stmt.Exec(bh.Cid().String(), parent.String()); err != nil {
					log.Error(err)
				}
			}
		}

		if err := stmt.Close(); err != nil {
			return err
		}

		if _, err := tx.Exec(`insert into block_parents select * from tbp on conflict do nothing `); err != nil {
			return xerrors.Errorf("parent put: %w", err)
		}
	}

	if sync {
		now := time.Now().Unix()

		stmt, err := tx.Prepare(`copy bs (cid, add_ts) from stdin `)
		if err != nil {
			return err
		}

		for _, bh := range bhs {
			if _, err := stmt.Exec(bh.Cid().String(), now); err != nil {
				log.Error(err)
			}
		}

		if err := stmt.Close(); err != nil {
			return err
		}

		if _, err := tx.Exec(`insert into blocks_synced select * from bs on conflict do nothing `); err != nil {
			return xerrors.Errorf("syncd put: %w", err)
		}
	}

	stmt2, err := tx.Prepare(`copy b (cid, parentWeight, parentStateRoot, height, miner, "timestamp", ticket, eprof, forksig) from stdin`)
	if err != nil {
		return err
	}

	for _, bh := range bhs {
		var eprof interface{}
		if bh.ElectionProof != nil {
			eprof = bh.ElectionProof.VRFProof
		}

		if bh.Ticket == nil {
			log.Warnf("got a block with nil ticket")

			bh.Ticket = &types.Ticket{
				VRFProof: []byte{},
			}
		}

		if _, err := stmt2.Exec(
			bh.Cid().String(),
			bh.ParentWeight.String(),
			bh.ParentStateRoot.String(),
			bh.Height,
			bh.Miner.String(),
			bh.Timestamp,
			bh.Ticket.VRFProof,
			eprof,
			bh.ForkSignaling); err != nil {
			log.Error(err)
		}
	}

	if err := stmt2.Close(); err != nil {
		return xerrors.Errorf("s2 close: %w", err)
	}

	if _, err := tx.Exec(`insert into blocks select * from b on conflict do nothing `); err != nil {
		return xerrors.Errorf("blk put: %w", err)
	}

	return tx.Commit()
}

func (st *storage) storeMessages(msgs map[cid.Cid]*types.Message) error {
	tx, err := st.db.Begin()
	if err != nil {
		return err
	}

	if _, err := tx.Exec(`

create temp table msgs (like messages excluding constraints) on commit drop;


`); err != nil {
		return xerrors.Errorf("prep temp: %w", err)
	}

	stmt, err := tx.Prepare(`copy msgs (cid, "from", "to", nonce, "value", gasprice, gaslimit, method, params) from stdin `)
	if err != nil {
		return err
	}

	for c, m := range msgs {
		if _, err := stmt.Exec(
			c.String(),
			m.From.String(),
			m.To.String(),
			m.Nonce,
			m.Value.String(),
			m.GasPrice.String(),
			m.GasLimit,
			m.Method,
			m.Params,
		); err != nil {
			return err
		}
	}
	if err := stmt.Close(); err != nil {
		return err
	}

	if _, err := tx.Exec(`insert into messages select * from msgs on conflict do nothing `); err != nil {
		return xerrors.Errorf("actor put: %w", err)
	}

	return tx.Commit()
}

func (st *storage) storeReceipts(recs map[mrec]*types.MessageReceipt) error {
	tx, err := st.db.Begin()
	if err != nil {
		return err
	}

	if _, err := tx.Exec(`

create temp table recs (like receipts excluding constraints) on commit drop;


`); err != nil {
		return xerrors.Errorf("prep temp: %w", err)
	}

	stmt, err := tx.Prepare(`copy recs (msg, state, idx, exit, gas_used, return) from stdin `)
	if err != nil {
		return err
	}

	for c, m := range recs {
		if _, err := stmt.Exec(
			c.msg.String(),
			c.state.String(),
			c.idx,
			m.ExitCode,
			m.GasUsed,
			m.Return,
		); err != nil {
			return err
		}
	}
	if err := stmt.Close(); err != nil {
		return err
	}

	if _, err := tx.Exec(`insert into receipts select * from recs on conflict do nothing `); err != nil {
		return xerrors.Errorf("actor put: %w", err)
	}

	return tx.Commit()
}

func (st *storage) storeAddressMap(addrs map[address.Address]address.Address) error {
	tx, err := st.db.Begin()
	if err != nil {
		return err
	}

	if _, err := tx.Exec(`

create temp table iam (like id_address_map excluding constraints) on commit drop;


`); err != nil {
		return xerrors.Errorf("prep temp: %w", err)
	}

	stmt, err := tx.Prepare(`copy iam (id, address) from STDIN `)
	if err != nil {
		return err
	}

	for a, i := range addrs {
		if i == address.Undef {
			continue
		}
		if _, err := stmt.Exec(
			i.String(),
			a.String(),
		); err != nil {
			return err
		}
	}
	if err := stmt.Close(); err != nil {
		return err
	}

	if _, err := tx.Exec(`insert into id_address_map select * from iam on conflict do nothing `); err != nil {
		return xerrors.Errorf("actor put: %w", err)
	}

	return tx.Commit()
}

func (st *storage) storeMsgInclusions(incls map[cid.Cid][]cid.Cid) error {
	tx, err := st.db.Begin()
	if err != nil {
		return err
	}

	if _, err := tx.Exec(`

create temp table mi (like block_messages excluding constraints) on commit drop;


`); err != nil {
		return xerrors.Errorf("prep temp: %w", err)
	}

	stmt, err := tx.Prepare(`copy mi (block, message) from STDIN `)
	if err != nil {
		return err
	}

	for b, msgs := range incls {
		for _, msg := range msgs {
			if _, err := stmt.Exec(
				b.String(),
				msg.String(),
			); err != nil {
				return err
			}
		}
	}
	if err := stmt.Close(); err != nil {
		return err
	}

	if _, err := tx.Exec(`insert into block_messages select * from mi on conflict do nothing `); err != nil {
		return xerrors.Errorf("actor put: %w", err)
	}

	return tx.Commit()
}

func (st *storage) storeMpoolInclusions(msgs []api.MpoolUpdate) error {
	tx, err := st.db.Begin()
	if err != nil {
		return err
	}

	if _, err := tx.Exec(`
		create temp table mi (like mpool_messages excluding constraints) on commit drop;
	`); err != nil {
		return xerrors.Errorf("prep temp: %w", err)
	}

	stmt, err := tx.Prepare(`copy mi (msg, add_ts) from stdin `)
	if err != nil {
		return err
	}

	for _, msg := range msgs {
		if msg.Type != api.MpoolAdd {
			continue
		}

		if _, err := stmt.Exec(
			msg.Message.Message.Cid().String(),
			time.Now().Unix(),
		); err != nil {
			return err
		}
	}

	if err := stmt.Close(); err != nil {
		return err
	}

	if _, err := tx.Exec(`insert into mpool_messages select * from mi on conflict do nothing `); err != nil {
		return xerrors.Errorf("actor put: %w", err)
	}

	return tx.Commit()
}

func (st *storage) storeDeals(deals map[string]api.MarketDeal) error {
	/*tx, err := st.db.Begin()
	if err != nil {
		return err
	}

	if _, err := tx.Exec(`
		create temp table d (like deals excluding constraints) on commit drop;
	`); err != nil {
		return xerrors.Errorf("prep temp: %w", err)
	}

	stmt, err := tx.Prepare(`copy d (id, pieceref, piecesize, client, "provider", "start", "end", epochprice, collateral) from stdin `)
	if err != nil {
		return err
	}

	var bloat uint64

	for id, deal := range deals {
		if len(deal.Proposal.PieceCID.String()) > 100 {
			bloat += uint64(len(deal.Proposal.PieceCID.String()))
			continue
		}
		if _, err := stmt.Exec(
			id,
			deal.Proposal.PieceCID.String(),
			deal.Proposal.PieceSize,
			deal.Proposal.Client.String(),
			deal.Proposal.Provider.String(),
			fmt.Sprint(deal.Proposal.StartEpoch),
			fmt.Sprint(deal.Proposal.EndEpoch),
			deal.Proposal.StoragePricePerEpoch.String(),
			deal.Proposal.ProviderCollateral.String(),
		); err != nil {
			return err
		}
	}
	if bloat > 0 {
		log.Warnf("deal PieceRefs had %d bytes of garbage", bloat)
	}

	if err := stmt.Close(); err != nil {
		return err
	}

	if _, err := tx.Exec(`insert into deals select * from d on conflict do nothing `); err != nil {
		return xerrors.Errorf("actor put: %w", err)
	}

	if err := tx.Commit(); err != nil {
		return err
	}

	// Activations

	tx, err = st.db.Begin()
	if err != nil {
		return err
	}

	if _, err := tx.Exec(`
		create temp table d (like deal_activations excluding constraints) on commit drop;
	`); err != nil {
		return xerrors.Errorf("prep temp: %w", err)
	}

	stmt, err = tx.Prepare(`copy d (deal, activation_epoch) from stdin `)
	if err != nil {
		return err
	}

	for id, deal := range deals {
		if deal.State.SectorStartEpoch <= 0 {
			continue
		}
		if _, err := stmt.Exec(
			id,
			deal.State.SectorStartEpoch,
		); err != nil {
			return err
		}
	}
	if err := stmt.Close(); err != nil {
		return err
	}

	if _, err := tx.Exec(`insert into deal_activations select * from d on conflict do nothing `); err != nil {
		return xerrors.Errorf("actor put: %w", err)
	}

	if err := tx.Commit(); err != nil {
		return err
	}
	*/
	return nil
}

func (st *storage) refreshViews() error {
	if _, err := st.db.Exec(`refresh materialized view state_heights`); err != nil {
		return err
	}

	return nil
}

func (st *storage) close() error {
	return st.db.Close()
}<|MERGE_RESOLUTION|>--- conflicted
+++ resolved
@@ -665,24 +665,6 @@
 		return err
 	}
 
-<<<<<<< HEAD
-		var oldSecInfo miner_spec.SectorOnChainInfo
-		var newSecInfo miner_spec.SectorOnChainInfo
-		// if we cannot find an old sector in the new list then it was removed.
-		if err := oldSectors.ForEach(&oldSecInfo, func(i int64) error {
-			found, err := newSectors.Get(uint64(oldSecInfo.SectorNumber), &newSecInfo)
-			if err != nil {
-				log.Warnw("new sectors get", "error", err)
-				return err
-			}
-			if !found {
-				log.Infow("MINER DELETED SECTOR", "miner", miner.minerState.addr.String(), "sector", oldSecInfo.SectorNumber, "tipset", miner.tskey.String())
-				deletedSectors = append(deletedSectors, &deletedSector{
-					deletedSector: oldSecInfo,
-					miner:         miner.minerState.addr,
-					tskey:         miner.tskey,
-				})
-=======
 	if _, err := eventTx.Exec(`create temp table mse (like miner_sector_events excluding constraints) on commit drop;`); err != nil {
 		return xerrors.Errorf("prep temp: %w", err)
 	}
@@ -705,7 +687,7 @@
 				}
 
 				for _, sector := range sectors {
-					if _, err := eventStmt.Exec(sector.Info.Info.SectorNumber, "ADDED", miner.addr.String(), miner.stateroot.String()); err != nil {
+					if _, err := eventStmt.Exec(sector.Info.SectorNumber, "ADDED", miner.addr.String(), miner.stateroot.String()); err != nil {
 						return err
 					}
 				}
@@ -723,17 +705,17 @@
 				log.Debugw("sector changes for miner", "miner", miner.addr.String(), "Added", len(changes.Added), "Extended", len(changes.Extended), "Removed", len(changes.Removed), "oldState", miner.parentTsKey, "newState", miner.tsKey)
 
 				for _, extended := range changes.Extended {
-					if _, err := eventStmt.Exec(extended.To.Info.SectorNumber, "EXTENDED", miner.addr.String(), miner.stateroot.String()); err != nil {
+					if _, err := eventStmt.Exec(extended.To.SectorNumber, "EXTENDED", miner.addr.String(), miner.stateroot.String()); err != nil {
 						return err
 					}
 					sectorUpdates = append(sectorUpdates, sectorUpdate{
 						terminationEpoch: 0,
 						terminated:       false,
-						expirationEpoch:  extended.To.Info.Expiration,
-						sectorID:         extended.To.Info.SectorNumber,
+						expirationEpoch:  extended.To.Expiration,
+						sectorID:         extended.To.SectorNumber,
 						minerID:          miner.addr,
 					})
-					log.Debugw("sector extended", "miner", miner.addr.String(), "sector", extended.To.Info.SectorNumber, "old", extended.To.Info.Expiration, "new", extended.From.Info.Expiration)
+					log.Debugw("sector extended", "miner", miner.addr.String(), "sector", extended.To.SectorNumber, "old", extended.To.Expiration, "new", extended.From.Expiration)
 				}
 				curTs, err := api.ChainGetTipSet(context.TODO(), miner.tsKey)
 				if err != nil {
@@ -742,31 +724,30 @@
 
 				for _, removed := range changes.Removed {
 					// decide if they were terminated or extended
-					if removed.Info.Expiration > curTs.Height() {
-						if _, err := eventStmt.Exec(removed.Info.SectorNumber, "TERMINATED", miner.addr.String(), miner.stateroot.String()); err != nil {
+					if removed.Expiration > curTs.Height() {
+						if _, err := eventStmt.Exec(removed.SectorNumber, "TERMINATED", miner.addr.String(), miner.stateroot.String()); err != nil {
 							return err
 						}
-						log.Debugw("sector terminated", "miner", miner.addr.String(), "sector", removed.Info.SectorNumber, "old", "sectorExpiration", removed.Info.Expiration, "terminationEpoch", curTs.Height())
+						log.Debugw("sector terminated", "miner", miner.addr.String(), "sector", removed.SectorNumber, "old", "sectorExpiration", removed.Expiration, "terminationEpoch", curTs.Height())
 						sectorUpdates = append(sectorUpdates, sectorUpdate{
 							terminationEpoch: curTs.Height(),
 							terminated:       true,
-							expirationEpoch:  removed.Info.Expiration,
-							sectorID:         removed.Info.SectorNumber,
+							expirationEpoch:  removed.Expiration,
+							sectorID:         removed.SectorNumber,
 							minerID:          miner.addr,
 						})
 					}
-					if _, err := eventStmt.Exec(removed.Info.SectorNumber, "EXPIRED", miner.addr.String(), miner.stateroot.String()); err != nil {
+					if _, err := eventStmt.Exec(removed.SectorNumber, "EXPIRED", miner.addr.String(), miner.stateroot.String()); err != nil {
 						return err
 					}
-					log.Debugw("sector removed", "miner", miner.addr.String(), "sector", removed.Info.SectorNumber, "old", "sectorExpiration", removed.Info.Expiration, "currEpoch", curTs.Height())
+					log.Debugw("sector removed", "miner", miner.addr.String(), "sector", removed.SectorNumber, "old", "sectorExpiration", removed.Expiration, "currEpoch", curTs.Height())
 				}
 
 				for _, added := range changes.Added {
-					if _, err := eventStmt.Exec(miner.addr.String(), added.Info.SectorNumber, miner.stateroot.String(), "ADDED"); err != nil {
+					if _, err := eventStmt.Exec(miner.addr.String(), added.SectorNumber, miner.stateroot.String(), "ADDED"); err != nil {
 						return err
 					}
 				}
->>>>>>> 8e46753e
 			}
 		}
 	}
@@ -791,24 +772,6 @@
 	if err != nil {
 		return err
 	}
-<<<<<<< HEAD
-	for _, ds := range deletedSectors {
-		ts, err := api.ChainGetTipSet(context.TODO(), ds.tskey)
-		if err != nil {
-			log.Warnw("get tipset", "error", err)
-			return err
-		}
-		// TODO validate this shits right
-		if ts.Height() >= ds.deletedSector.Expiration {
-			// means it expired, do nothing
-			log.Infow("expired sector", "miner", ds.miner.String(), "sector", ds.deletedSector.SectorNumber)
-			continue
-		}
-		log.Infow("terminated sector", "miner", ds.miner.String(), "sector", ds.deletedSector.SectorNumber)
-		// means it was terminated.
-		if _, err := stmt.Exec(int64(ts.Height()), ds.miner.String(), int64(ds.deletedSector.SectorNumber)); err != nil {
-			return err
-=======
 
 	for _, update := range sectorUpdates {
 		if update.terminated {
@@ -819,7 +782,6 @@
 			if _, err := updateStmt.Exec(nil, update.expirationEpoch, update.minerID.String(), update.sectorID); err != nil {
 				return err
 			}
->>>>>>> 8e46753e
 		}
 	}
 
